--- conflicted
+++ resolved
@@ -9,24 +9,14 @@
 Dynamic viscosity :    0.1
 Density :              1
 
-<<<<<<< HEAD
-# Steadt-state (forcing) parameters
+# Steady-state (forcing) parameters
 Force to maximum Re_lambda : .true.
 Forcing constant     : 50.0
-=======
-# Particle properties
-Particle density :     0.018
-Particle diameter :    1
-Number of particles :  0!100000
->>>>>>> 446e611a
 
 # Time integration
 Max timestep size : 1e-3
 Max cfl number :    0.9
-<<<<<<< HEAD
 Max iter :          9999999
-=======
->>>>>>> 446e611a
 
 # Ensight output
 Ensight output period : 0.1
