!> Various definitions and tools for running an NGA2 simulation
module simulation
  use precision,         only: WP
  use geometry,          only: cfg
  use lpt_class,         only: lpt
  use hypre_uns_class,   only: hypre_uns
  use hypre_str_class,   only: hypre_str
  use lowmach_class,     only: lowmach
  use vdscalar_class,    only: vdscalar
  use timetracker_class, only: timetracker
  use ensight_class,     only: ensight
  use partmesh_class,    only: partmesh
  use event_class,       only: event
  use monitor_class,     only: monitor
  implicit none
  private
<<<<<<< HEAD

  !> Get an LPT solver, a lowmach solver, and corresponding time tracker
  type(vdscalar), dimension(2), public :: sc
=======
  
  !> Get an LPT solver, a lowmach solver, and corresponding time tracker, plus a couple of linear solvers
  type(hypre_uns),   public :: ps
  type(hypre_str),   public :: vs
>>>>>>> 34608c81
  type(lowmach),     public :: fs
  type(lpt),         public :: lp
  type(timetracker), public :: time
  
  !> Ensight postprocessing
  type(partmesh) :: pmesh
  type(ensight)  :: ens_out
  type(event)    :: ens_evt
  
  !> Simulation monitor file
<<<<<<< HEAD
  type(monitor) :: mfile,cflfile,lptfile,tfile,adsfile,scfile

=======
  type(monitor) :: mfile,cflfile,lptfile,tfile
  
>>>>>>> 34608c81
  public :: simulation_init,simulation_run,simulation_final
  
  !> Work arrays and fluid properties
  real(WP), dimension(:,:,:), allocatable :: resU,resV,resW,resSC
  real(WP), dimension(:,:,:), allocatable :: Ui,Vi,Wi,rhof,dRHOdt
  real(WP), dimension(:,:,:), allocatable :: srcUlp,srcVlp,srcWlp
<<<<<<< HEAD
  real(WP), dimension(:,:,:,:), allocatable :: srcSClp
  real(WP) :: visc,rho,diffusivity,inlet_velocity

  !> Scalar indices
  integer, parameter :: ind_T  =1
  integer, parameter :: ind_CO2=2
  integer :: nscalar=2
  real(WP), dimension(2) :: SC_inlet

  !> Thermo-chemistry parameters
  real(WP), parameter :: Rcst=8.314_WP         !< J/(mol.K)
  real(WP), parameter :: W_N2  = 28.0135e-3_WP !< kg/mol
  real(WP), parameter :: W_CO2 = 44.0095e-3_WP !< kg/mol
  real(WP), parameter :: W_H2O = 18.0153e-3_WP !< kg/mol
  real(WP) :: Pthermo
  real(WP) :: mean

=======
  real(WP) :: visc,rho,inlet_velocity
  
>>>>>>> 34608c81
  !> Wallclock time for monitoring
  type :: timer
    real(WP) :: time_in
    real(WP) :: time
    real(WP) :: percent
  end type timer
  type(timer) :: wt_total,wt_vel,wt_pres,wt_lpt,wt_sc,wt_rest

  ! !> Event for post-processing
  ! type(event) :: ppevt

contains

  !> Define here our equation of state - rho(P,T,Yk)
  !> This just updates sc%rho
  subroutine get_sc_rho
    real(WP) :: T,Y_CO2,Y_N2,Wmix
    integer :: i,j,k
    do k=fs%cfg%kmino_,fs%cfg%kmaxo_
       do j=fs%cfg%jmino_,fs%cfg%jmaxo_
          do i=fs%cfg%imino_,fs%cfg%imaxo_
             if (fs%cfg%VF(i,j,k).gt.0.0_WP) then
                T=sc(ind_T)%SC(i,j,k)
                Y_CO2=min(max(sc(ind_CO2)%SC(i,j,k),0.0_WP),1.0_WP)
                Y_N2=1.0_WP-Y_CO2
                Wmix=1.0_WP/(Y_N2/W_N2+Y_CO2/W_CO2)
                sc(1)%rho(i,j,k)=Pthermo*Wmix/(Rcst*T)*(1.0_WP-lp%VF(i,j,k))
             else
                sc(1)%rho(i,j,k)=1.0_WP
             end if
          end do
       end do
    end do
    ! Update all other scalars rhos
    do i=2,nscalar
       sc(i)%rho=sc(1)%rho
    end do
  end subroutine get_sc_rho

  !> Compute viscosity based on Sutherland's law
  subroutine get_viscosity
    real(WP) :: T
    real(WP), parameter :: Tref=273.11_WP
    real(WP), parameter :: Sref=110.56_WP
    integer :: i,j,k
    do k=fs%cfg%kmino_,fs%cfg%kmaxo_
       do j=fs%cfg%jmino_,fs%cfg%jmaxo_
          do i=fs%cfg%imino_,fs%cfg%imaxo_
             if (fs%cfg%VF(i,j,k).gt.0.0_WP) then
                T=sc(ind_T)%SC(i,j,k)
                fs%visc(i,j,k)=visc*(T/Tref)**1.5_WP*(Tref+Sref)/(T+Sref)
             else
                fs%visc(i,j,k)=1.0_WP
             end if
          end do
       end do
    end do
  end subroutine get_viscosity


  !> Compute thermal diffusivity based on Sutherland's law
  subroutine get_thermal_diffusivity
    real(WP) :: T
    real(WP), parameter :: Tref=273.11_WP
    real(WP), parameter :: Sref=110.56_WP
    integer :: i,j,k
    do k=fs%cfg%kmino_,fs%cfg%kmaxo_
       do j=fs%cfg%jmino_,fs%cfg%jmaxo_
          do i=fs%cfg%imino_,fs%cfg%imaxo_
             if (fs%cfg%VF(i,j,k).gt.0.0_WP) then
                T=sc(ind_T)%SC(i,j,k)
                sc(ind_T)%diff(i,j,k)=diffusivity*(T/Tref)**1.5_WP*(Tref+Sref)/(T+Sref)
             else
                sc(ind_T)%diff(i,j,k)=0.0_WP
             end if
          end do
       end do
    end do
  end subroutine get_thermal_diffusivity


   ! !> Specialized subroutine that outputs useful statistics
   ! subroutine postproc_stat()
   !    use string,    only: str_medium
   !    use mpi_f08,   only: MPI_ALLREDUCE,MPI_SUM
   !    use parallel,  only: MPI_REAL_WP
   !    implicit none
   !    integer :: iunit,ierr,i,j,k
   !    real(WP), dimension(:), allocatable :: Uavg,Uavg_,vol,vol_
   !    character(len=str_medium) :: filename,timestamp
   !    ! Allocate vertical line storage
   !    allocate(Uavg (fs%cfg%imin:fs%cfg%imax)); Uavg =0.0_WP
   !    allocate(Uavg_(fs%cfg%imin:fs%cfg%imax)); Uavg_=0.0_WP
   !    allocate(vol_ (fs%cfg%imin:fs%cfg%imax)); vol_ =0.0_WP
   !    allocate(vol  (fs%cfg%imin:fs%cfg%imax)); vol  =0.0_WP
   !    ! Integrate all data over x and z
   !    do k=fs%cfg%kmin_,fs%cfg%kmax_
   !       do j=fs%cfg%jmin_,fs%cfg%jmax_
   !          do i=fs%cfg%imin_,fs%cfg%imax_
   !             vol_(i) = vol_(i)+fs%cfg%vol(i,j,k)
   !             Uavg_(i)=Uavg_(i)+fs%cfg%vol(i,j,k)*fs%U(i,j,k)
   !          end do
   !       end do
   !    end do
   !    ! All-reduce the data
   !    call MPI_ALLREDUCE( vol_, vol,fs%cfg%nx,MPI_REAL_WP,MPI_SUM,fs%cfg%comm,ierr)
   !    call MPI_ALLREDUCE(Uavg_,Uavg,fs%cfg%nx,MPI_REAL_WP,MPI_SUM,fs%cfg%comm,ierr)
   !    do i=fs%cfg%imin,fs%cfg%imax
   !       if (vol(i).gt.0.0_WP) then
   !          Uavg(i)=Uavg(i)/vol(i)
   !       else
   !          Uavg(i)=0.0_WP
   !       end if
   !    end do
   !    ! If root, print it out
   !    if (fs%cfg%amRoot) then
   !       filename='Uavg_'
   !       write(timestamp,'(es12.5)') time%t
   !       open(newunit=iunit,file=trim(adjustl(filename))//trim(adjustl(timestamp)),form='formatted',status='replace',access='stream',iostat=ierr)
   !       write(iunit,'(a12,3x,a12)') 'Height','Uavg'
   !       do i=fs%cfg%imin,fs%cfg%imax
   !          write(iunit,'(es12.5,3x,es12.5)') fs%cfg%xm(i),Uavg(i)
   !       end do
   !       close(iunit)
   !    end if
   !    ! Deallocate work arrays
   !    deallocate(Uavg,Uavg_,vol,vol_)
   ! end subroutine postproc_stat

  !> Function that localizes the left (x-) of the domain
  function left_of_domain(pg,i,j,k) result(isIn)
    use pgrid_class, only: pgrid
    implicit none
    class(pgrid), intent(in) :: pg
    integer, intent(in) :: i,j,k
    logical :: isIn
    isIn=.false.
    if (i.eq.pg%imin) isIn=.true.
  end function left_of_domain

  !> Function that localizes the right (x+) of the domain
  function right_of_domain(pg,i,j,k) result(isIn)
    use pgrid_class, only: pgrid
    implicit none
    class(pgrid), intent(in) :: pg
    integer, intent(in) :: i,j,k
    logical :: isIn
    isIn=.false.
    if (i.eq.pg%imax+1) isIn=.true.
  end function right_of_domain


  !> Initialization of problem solver
  subroutine simulation_init
    use param, only: param_read
    implicit none

    ! Initialize time tracker with 1 subiterations
    initialize_timetracker: block
      time=timetracker(amRoot=cfg%amRoot)
      call param_read('Max timestep size',time%dtmax)
      call param_read('Max time',time%tmax)
      call param_read('Max cfl number',time%cflmax)
      time%dt=time%dtmax
      time%itmax=2
    end block initialize_timetracker


    ! Initialize timers
    initialize_timers: block
      wt_total%time=0.0_WP; wt_total%percent=0.0_WP
      wt_vel%time=0.0_WP;   wt_vel%percent=0.0_WP
      wt_pres%time=0.0_WP;  wt_pres%percent=0.0_WP
      wt_lpt%time=0.0_WP;   wt_lpt%percent=0.0_WP
      wt_sc%time=0.0_WP;    wt_sc%percent=0.0_WP
      wt_rest%time=0.0_WP;  wt_rest%percent=0.0_WP
    end block initialize_timers


    ! Create a low Mach flow solver with bconds
    create_flow_solver: block
      use hypre_uns_class, only: gmres_amg  
      use hypre_str_class, only: pcg_pfmg
      use lowmach_class,   only: dirichlet,clipped_neumann
      ! Create flow solver
      fs=lowmach(cfg=cfg,name='Variable density low Mach NS')
      ! Define boundary conditions
      call fs%add_bcond(name= 'inflow',type=dirichlet      ,locator=left_of_domain ,face='x',dir=-1,canCorrect=.false.)
      call fs%add_bcond(name='outflow',type=clipped_neumann,locator=right_of_domain,face='x',dir=+1,canCorrect=.true. )
<<<<<<< HEAD

      ! ! Assign constant density
      ! call param_read('Density',rho); fs%rho=rho
=======
      ! Assign constant density
      call param_read('Density',rho); fs%rho=rho
>>>>>>> 34608c81
      ! Assign constant viscosity
      call param_read('Dynamic viscosity',visc); fs%visc=visc
      ! Assign acceleration of gravity
      call param_read('Gravity',fs%gravity)
      ! Configure pressure solver
      ps=hypre_uns(cfg=cfg,name='Pressure',method=gmres_amg,nst=7)
      call param_read('Pressure iteration',ps%maxit)
      call param_read('Pressure tolerance',ps%rcvg)
      ! Configure implicit velocity solver
      vs=hypre_str(cfg=cfg,name='Velocity',method=pcg_pfmg,nst=7)
      call param_read('Implicit iteration',vs%maxit)
      call param_read('Implicit tolerance',vs%rcvg)
      ! Setup the solver
      call fs%setup(pressure_solver=ps,implicit_solver=vs)
    end block create_flow_solver

    ! Create scalar solvers for T and CO2
    create_scalar: block
      use ils_class,      only: gmres
      use vdscalar_class, only: bcond,quick,dirichlet,neumann
      integer :: ii
      ! Create scalar solvers
      sc(ind_T)  =vdscalar(cfg=cfg,scheme=quick,name='T')
      sc(ind_CO2)=vdscalar(cfg=cfg,scheme=quick,name='CO2')
      ! Assign constant diffusivity
      call param_read('Thermal diffusivity',diffusivity)
      sc(ind_T)%diff=diffusivity
      call param_read('CO2 diffusivity',diffusivity)
      sc(ind_CO2)%diff=diffusivity      
      do ii=1,nscalar
         ! Configure implicit scalar solver
         sc(ii)%implicit%maxit=fs%implicit%maxit; sc(ii)%implicit%rcvg=fs%implicit%rcvg
         ! Define boundary conditions
         call sc(ii)%add_bcond(name='inflow',type=dirichlet,locator=left_of_domain,dir='-x')
         call sc(ii)%add_bcond(name='outflow',type=neumann,locator=right_of_domain,dir='+x')
         ! Setup the solver
         call sc(ii)%setup(implicit_ils=gmres)
      end do
    end block create_scalar

    ! Allocate work arrays
    allocate_work_arrays: block
      allocate(dRHOdt  (cfg%imino_:cfg%imaxo_,cfg%jmino_:cfg%jmaxo_,cfg%kmino_:cfg%kmaxo_))
      allocate(resU    (cfg%imino_:cfg%imaxo_,cfg%jmino_:cfg%jmaxo_,cfg%kmino_:cfg%kmaxo_))
      allocate(resV    (cfg%imino_:cfg%imaxo_,cfg%jmino_:cfg%jmaxo_,cfg%kmino_:cfg%kmaxo_))
      allocate(resW    (cfg%imino_:cfg%imaxo_,cfg%jmino_:cfg%jmaxo_,cfg%kmino_:cfg%kmaxo_))
      allocate(resSC   (cfg%imino_:cfg%imaxo_,cfg%jmino_:cfg%jmaxo_,cfg%kmino_:cfg%kmaxo_))
      allocate(srcUlp  (cfg%imino_:cfg%imaxo_,cfg%jmino_:cfg%jmaxo_,cfg%kmino_:cfg%kmaxo_))
      allocate(srcVlp  (cfg%imino_:cfg%imaxo_,cfg%jmino_:cfg%jmaxo_,cfg%kmino_:cfg%kmaxo_))
      allocate(srcWlp  (cfg%imino_:cfg%imaxo_,cfg%jmino_:cfg%jmaxo_,cfg%kmino_:cfg%kmaxo_))
      allocate(srcSClp (cfg%imino_:cfg%imaxo_,cfg%jmino_:cfg%jmaxo_,cfg%kmino_:cfg%kmaxo_,nscalar))
      allocate(Ui      (cfg%imino_:cfg%imaxo_,cfg%jmino_:cfg%jmaxo_,cfg%kmino_:cfg%kmaxo_))
      allocate(Vi      (cfg%imino_:cfg%imaxo_,cfg%jmino_:cfg%jmaxo_,cfg%kmino_:cfg%kmaxo_))
      allocate(Wi      (cfg%imino_:cfg%imaxo_,cfg%jmino_:cfg%jmaxo_,cfg%kmino_:cfg%kmaxo_))
      allocate(rhof    (cfg%imino_:cfg%imaxo_,cfg%jmino_:cfg%jmaxo_,cfg%kmino_:cfg%kmaxo_))
    end block allocate_work_arrays

    ! Initialize our LPT solver
    initialize_lpt: block
      use random, only: random_uniform
      use mathtools, only: Pi
      real(WP) :: dp,Hbed,VFavg,Tp,Lpart,Lparty,Lpartz,Volp
      integer :: i,ix,iy,iz,np,npx,npy,npz
      ! Create solver
      lp=lpt(cfg=cfg,name='LPT')
      ! Set scalar information
      call lp%scalar_init(sc=sc)
      ! Get drag model from the input
      call param_read('Drag model',lp%drag_model,default='Tenneti')
      ! Get adsorption model from the input
      call param_read('Adsorption model',lp%ads_model,default='NONE')
      ! Get particle density from the input
      call param_read('Particle density',lp%rho)
      ! Get particle diameter from the input
      call param_read('Particle diameter',dp)
      ! Set filter scale to 3.5*dx
      lp%filter_width=3.5_WP*cfg%min_meshsize

      ! Root process initializes particles uniformly
      call param_read('Bed height',Hbed)
      call param_read('Particle volume fraction',VFavg)
      call param_read('Particle temperature',Tp,default=298.15_WP)
      if (lp%cfg%amRoot) then
         ! Particle volume
         Volp = Pi/6.0_WP*dp**3
         ! Get number of particles
         Lpart = (Volp/VFavg)**(1.0_WP/3.0_WP)
         npx=int(Hbed/Lpart)
         npy = int(cfg%yL/Lpart)
         Lparty = cfg%yL/real(npy,WP)
         npz = int(cfg%zL/Lpart)
         Lpartz = cfg%zL/real(npz,WP)
         np = npx*npy*npz
         call lp%resize(np)
         ! Distribute particles
         do i=1,np
            ! Give position
            ix = (i-1)/(npy*npz)
            iy = (i-1-npy*npz*ix)/npz
            iz = i-1-npy*npz*ix-npz*iy
            lp%p(i)%pos(1) = lp%cfg%x(lp%cfg%imin)+(real(ix,WP)+0.5_WP)*Lpart
            lp%p(i)%pos(2) = lp%cfg%y(lp%cfg%jmin)+(real(iy,WP)+0.5_WP)*Lparty
            lp%p(i)%pos(3) = lp%cfg%z(lp%cfg%kmin)+(real(iz,WP)+0.5_WP)*Lpartz

            ! Give id
            !lp%p(i)%id=-1
            lp%p(i)%id=int(i,8)
            ! Set the diameter
            lp%p(i)%d=dp
            ! Set the temperature
            lp%p(i)%T=Tp
            ! Give zero mass of carbamate
            lp%p(i)%Mc=0.0_WP
            ! Give zero velocity
            lp%p(i)%vel=0.0_WP
            ! Give zero collision force
            lp%p(i)%Acol=0.0_WP
            lp%p(i)%Tcol=0.0_WP
            ! Give zero dt
            lp%p(i)%dt=0.0_WP
            ! Locate the particle on the mesh
            lp%p(i)%ind=lp%cfg%get_ijk_global(lp%p(i)%pos,[lp%cfg%imin,lp%cfg%jmin,lp%cfg%kmin])
            ! Activate the particle
            lp%p(i)%flag=0
         end do
      end if
      call lp%sync()

      ! Get initial particle volume fraction
      call lp%update_VF()
      ! Set collision timescale
      call param_read('Collision timescale',lp%tau_col,default=15.0_WP*time%dt)
      ! Set coefficient of restitution
      call param_read('Coefficient of restitution',lp%e_n)
      call param_read('Wall restitution',lp%e_w,default=lp%e_n)
      call param_read('Friction coefficient',lp%mu_f,default=0.0_WP)
      ! Set gravity
      call param_read('Gravity',lp%gravity)
      if (lp%cfg%amRoot) then
         print*,"===== Particle Setup Description ====="
         print*,'Number of particles', np
         print*,'Mean volume fraction',VFavg
      end if
    end block initialize_lpt


    ! Create partmesh object for Lagrangian particle output
    create_pmesh: block
      integer :: i
      pmesh=partmesh(nvar=2,nvec=3,name='lpt')
      pmesh%varname(1)='diameter'
      pmesh%varname(2)='Mc'
      pmesh%vecname(1)='velocity'
      pmesh%vecname(2)='ang_vel'
      pmesh%vecname(3)='Fcol'
      call lp%update_partmesh(pmesh)
      do i=1,lp%np_
         pmesh%var(1,i)=lp%p(i)%d
         pmesh%var(2,i)=lp%p(i)%Mc
         pmesh%vec(:,1,i)=lp%p(i)%vel
         pmesh%vec(:,2,i)=lp%p(i)%angVel
         pmesh%vec(:,3,i)=lp%p(i)%Acol
      end do
    end block create_pmesh

    ! Initialize our scalar fields
    initialize_scalar: block
      use vdscalar_class, only: bcond
      type(bcond), pointer :: mybc
      real(WP) :: CO2i,Ti
      integer :: i,j,k,n,ii
      ! Read in the intial values
      call param_read('Initial T',Ti)
      call param_read('Initial CO2',CO2i)
      call param_read('Pressure',Pthermo)
      call param_read('Inlet CO2',SC_inlet(ind_CO2))
      call param_read('Inlet T',SC_inlet(ind_T))
      ! Assign values
      sc(ind_T)%SC=Ti
      sc(ind_CO2)%SC=CO2i
      do ii=1,nscalar
         ! Initialize the scalars at the inlet
         call sc(ii)%get_bcond('inflow',mybc)
         do n=1,mybc%itr%no_
            i=mybc%itr%map(1,n); j=mybc%itr%map(2,n); k=mybc%itr%map(3,n)
            sc(ii)%SC(i,j,k)=SC_inlet(ii)
         end do
         ! Apply all other boundary conditions
         call sc(ii)%apply_bcond(time%t,time%dt)
         ! Get density from pressure, temperature, and mass fraction
         call get_sc_rho()
         call sc(ii)%rho_multiply()
      end do
      ! Update transport variables
      call get_viscosity
      call get_thermal_diffusivity
      ! Update fluid density
      rhof=sc(1)%rho/(1.0_WP-lp%VF)
    end block initialize_scalar

    ! Initialize our velocity field
    initialize_velocity: block
      use lowmach_class, only: bcond
      type(bcond), pointer :: mybc
      integer :: n,i,j,k
      ! Zero initial field
      fs%U=0.0_WP; fs%V=0.0_WP; fs%W=0.0_WP
      ! Set inflow velocity/momentum
      call param_read('Inlet velocity',inlet_velocity)
      call fs%get_bcond('inflow',mybc)
      do n=1,mybc%itr%no_
         i=mybc%itr%map(1,n); j=mybc%itr%map(2,n); k=mybc%itr%map(3,n)
         fs%rhoU(i,j,k)=sc(1)%rho(i,j,k)*inlet_velocity
         fs%U(i,j,k)   =inlet_velocity
      end do
      ! Set density
      fs%rho=sc(1)%rho
      ! Form momentum
      call fs%rho_multiply
      ! Apply all other boundary conditions
      call fs%apply_bcond(time%t,time%dt)
      call fs%interp_vel(Ui,Vi,Wi)
      call fs%get_div(drhodt=dRHOdt)
      ! Compute MFR through all boundary conditions
      call fs%get_mfr()
    end block initialize_velocity


    ! Add Ensight output
    create_ensight: block
      ! Create Ensight output from cfg
      ens_out=ensight(cfg=cfg,name='fluidized_bed')
      ! Create event for Ensight output
      ens_evt=event(time=time,name='Ensight output')
      call param_read('Ensight output period',ens_evt%tper)
      ! Add variables to output
      call ens_out%add_particle('particles',pmesh)
      call ens_out%add_vector('velocity',Ui,Vi,Wi)
      call ens_out%add_scalar('epsp',lp%VF)
      call ens_out%add_scalar('density',rhof)
      call ens_out%add_scalar('pressure',fs%P)
      call ens_out%add_scalar('temperature',sc(ind_T)%SC)
      call ens_out%add_scalar('CO2',sc(ind_CO2)%SC)
      call ens_out%add_scalar('viscosity',fs%visc)
      call ens_out%add_scalar('diffusivity',sc(ind_T)%diff)
      ! Output to ensight
      if (ens_evt%occurs()) call ens_out%write_data(time%t)
    end block create_ensight


    ! Create monitor file
    create_monitor: block
      use string, only: str_medium
      integer :: ii
      character(len=str_medium) :: str
      ! Prepare some info about fields
      real(WP) :: cfl
      call lp%get_cfl(time%dt,cflc=time%cfl,cfl=time%cfl)
      call fs%get_cfl(time%dt,cfl); time%cfl=max(time%cfl,cfl)
      call fs%get_max()
      call lp%get_max()
      do ii=1,nscalar
         call sc(ii)%get_max()
         call sc(ii)%get_int()
      end do
      ! Create simulation monitor
      mfile=monitor(fs%cfg%amRoot,'simulation')
      call mfile%add_column(time%n,'Timestep number')
      call mfile%add_column(time%t,'Time')
      call mfile%add_column(time%dt,'Timestep size')
      call mfile%add_column(time%cfl,'Maximum CFL')
      call mfile%add_column(fs%Umax,'Umax')
      call mfile%add_column(fs%Vmax,'Vmax')
      call mfile%add_column(fs%Wmax,'Wmax')
      call mfile%add_column(fs%Pmax,'Pmax')
      call mfile%add_column(fs%divmax,'Maximum divergence')
      call mfile%add_column(fs%psolv%it,'Pressure iteration')
      call mfile%add_column(fs%psolv%rerr,'Pressure error')
      call mfile%write()
      ! Create CFL monitor
      cflfile=monitor(fs%cfg%amRoot,'cfl')
      call cflfile%add_column(time%n,'Timestep number')
      call cflfile%add_column(time%t,'Time')
      call cflfile%add_column(fs%CFLc_x,'Convective xCFL')
      call cflfile%add_column(fs%CFLc_y,'Convective yCFL')
      call cflfile%add_column(fs%CFLc_z,'Convective zCFL')
      call cflfile%add_column(fs%CFLv_x,'Viscous xCFL')
      call cflfile%add_column(fs%CFLv_y,'Viscous yCFL')
      call cflfile%add_column(fs%CFLv_z,'Viscous zCFL')
      call cflfile%add_column(lp%CFL_col,'Collision CFL')
      call cflfile%write()
      ! Create scalar monitor
      scfile=monitor(fs%cfg%amRoot,'scalar')
      call scfile%add_column(time%n,'Timestep number')
      call scfile%add_column(time%t,'Time')
      call scfile%add_column(sc(1)%rhomin,'RHOmin')
      call scfile%add_column(sc(1)%rhomax,'RHOmax')
      call scfile%add_column(sc(1)%rhoint,'RHOint')
      do ii=1,nscalar
         str=trim(sc(ii)%name)//'min'
         call scfile%add_column(sc(ii)%SCmin,trim(str))
         str=trim(sc(ii)%name)//'max'
         call scfile%add_column(sc(ii)%SCmax,trim(str))
         str=trim(sc(ii)%name)//'int'
         call scfile%add_column(sc(ii)%SCint,trim(str))
      end do
      call adsfile%write()
      ! Create adsorption monitor
      adsfile=monitor(fs%cfg%amRoot,'adsorption')
      call adsfile%add_column(time%n,'Timestep number')
      call adsfile%add_column(time%t,'Time')
      call adsfile%add_column(Pthermo,'Pthermo')
      call adsfile%add_column(sc(ind_CO2)%SCmax,'YCO2max')
      call adsfile%add_column(sc(ind_CO2)%SCmin,'YCO2min')
      call adsfile%add_column(lp%Mcmin,'Particle CO2min')
      call adsfile%add_column(lp%Mcmax,'Particle CO2max')
      call adsfile%add_column(lp%Mcmean,'Particle CO2mean')
      call adsfile%write()
      ! Create LPT monitor
      lptfile=monitor(amroot=lp%cfg%amRoot,name='lpt')
      call lptfile%add_column(time%n,'Timestep number')
      call lptfile%add_column(time%t,'Time')
      call lptfile%add_column(lp%VFmean,'VFp mean')
      call lptfile%add_column(lp%VFmax,'VFp max')
      call lptfile%add_column(lp%np,'Particle number')
      call lptfile%add_column(lp%Umin,'Particle Umin')
      call lptfile%add_column(lp%Umax,'Particle Umax')
      call lptfile%add_column(lp%Vmin,'Particle Vmin')
      call lptfile%add_column(lp%Vmax,'Particle Vmax')
      call lptfile%add_column(lp%Wmin,'Particle Wmin')
      call lptfile%add_column(lp%Wmax,'Particle Wmax')
      call lptfile%add_column(lp%dmin,'Particle dmin')
      call lptfile%add_column(lp%dmax,'Particle dmax')
      call lptfile%write()
      ! Create timing monitor
      tfile=monitor(amroot=fs%cfg%amRoot,name='timing')
      call tfile%add_column(time%n,'Timestep number')
      call tfile%add_column(time%t,'Time')
      call tfile%add_column(wt_total%time,'Total [s]')
      call tfile%add_column(wt_vel%time,'Velocity [s]')
      call tfile%add_column(wt_vel%percent,'Velocity [%]')
      call tfile%add_column(wt_pres%time,'Pressure [s]')
      call tfile%add_column(wt_pres%percent,'Pressure [%]')
      call tfile%add_column(wt_lpt%time,'LPT [s]')
      call tfile%add_column(wt_lpt%percent,'LPT [%]')
      call tfile%add_column(wt_sc%time,'Scalar [s]')
      call tfile%add_column(wt_sc%percent,'Scalar [%]')
      call tfile%add_column(wt_rest%time,'Rest [s]')
      call tfile%add_column(wt_rest%percent,'Rest [%]')
      call tfile%write()
    end block create_monitor


    ! ! Create a specialized post-processing file
    ! create_postproc: block
    !   ! Create event for data postprocessing
    !   ppevt=event(time=time,name='Postproc output')
    !   call param_read('Postproc output period',ppevt%tper)
    !   ! Perform the output
    !   if (ppevt%occurs()) call postproc_stat()
    ! end block create_postproc

  end subroutine simulation_init


  !> Perform an NGA2 simulation
  subroutine simulation_run
    use mathtools, only: twoPi
    use parallel, only: parallel_time
    implicit none
<<<<<<< HEAD
    integer :: ii
=======
    real(WP) :: cfl
>>>>>>> 34608c81

    ! Perform time integration
    do while (.not.time%done())
       
       ! Initial wallclock time
       wt_total%time_in=parallel_time()

       ! Increment time
       call lp%get_cfl(time%dt,cflc=time%cfl,cfl=time%cfl)
       call fs%get_cfl(time%dt,cfl); time%cfl=max(time%cfl,cfl)
       call time%adjust_dt()
       call time%increment()

       ! Remember old scalar
       do ii=1,nscalar
          sc(ii)%rhoold=sc(ii)%rho
          sc(ii)%SCold =sc(ii)%SC
       end do

       ! Remember old velocity, and momentum
       fs%Uold=fs%U; fs%rhoUold=fs%rhoU
       fs%Vold=fs%V; fs%rhoVold=fs%rhoV
       fs%Wold=fs%W; fs%rhoWold=fs%rhoW

       ! Get fluid stress
       wt_lpt%time_in=parallel_time()
       call fs%get_div_stress(resU,resV,resW)

       ! Predict new density by linear extrapolation
       ! Is this needed?
       ! sc(1)%rho=sc(1)%rho+time%dt*dRHOdt
       ! do ii=2,nscalar
       !    sc(i)%rho=sc(1)%rho
       ! end do

       ! Collide and advance particles
       call lp%collide(dt=time%dtmid)
       rhof=sc(1)%rho/(1.0_WP-lp%VF)
       call lp%advance(dt=time%dtmid,U=fs%U,V=fs%V,W=fs%W,rho=rhof,visc=fs%visc,stress_x=resU,stress_y=resV,stress_z=resW,&
            T=sc(ind_T)%SC,YCO2=sc(ind_CO2)%SC,srcU=srcUlp,srcV=srcVlp,srcW=srcWlp,srcSC=srcSClp)
       
       wt_lpt%time=wt_lpt%time+parallel_time()-wt_lpt%time_in

       ! Perform sub-iterations
       do while (time%it.le.time%itmax)
 
          ! ============= SCALAR SOLVER =======================
          wt_sc%time_in=parallel_time()
          do ii=1,2
             ! Build mid-time scalar
             sc(ii)%SC=0.5_WP*(sc(ii)%SC+sc(ii)%SCold)

             ! Explicit calculation of drhoSC/dt from scalar equation
             call sc(ii)%get_drhoSCdt(resSC,fs%rhoU,fs%rhoV,fs%rhoW)
             ! call fs%cfg%integrate(resSC,integral=mean); mean=mean/fs%cfg%vol_total
             ! print *,ii,'resSC',mean

             ! Assemble explicit residual
             resSC=time%dt*resSC-(2.0_WP*sc(ii)%rho*sc(ii)%SC-(sc(ii)%rho+sc(ii)%rhoold)*sc(ii)%SCold)

             ! Add in mass source from particle
             resSC = resSC + srcSClp(:,:,:,ii)
             ! call fs%cfg%integrate(resSC,integral=mean); mean=mean/fs%cfg%vol_total
             ! print *,ii,'resSC',mean

             ! Form implicit residual
             !call sc(ii)%solve_implicit(time%dt,resSC,fs%rhoU,fs%rhoV,fs%rhoW)

             ! Apply this residual
             sc(ii)%SC=2.0_WP*sc(ii)%SC-sc(ii)%SCold+resSC!/sc(ii)%rho

             ! Apply other boundary conditions on the resulting field
             call sc(ii)%apply_bcond(time%t,time%dt)

             ! Apply scalar boundary conditions
             scalar_bcond: block
               use vdscalar_class, only: bcond
               type(bcond), pointer :: mybc
               integer :: n,i,j,k,ni
               call sc(ii)%get_bcond('inflow',mybc)
               do n=1,mybc%itr%no_
                  i=mybc%itr%map(1,n); j=mybc%itr%map(2,n); k=mybc%itr%map(3,n)
                  sc(ii)%SC(i,j,k)=SC_inlet(ii)
               end do
             end block scalar_bcond

             call sc(ii)%rho_multiply()
          end do
          
          wt_sc%time=wt_sc%time+parallel_time()-wt_sc%time_in
          ! ===================================================

          ! Update dependent variables
          resSC = sc(1)%rho
          call get_sc_rho
          ! do ii=1,nscalar
          !    sc(ii)%sc=sc(ii)%sc*resSC/sc(ii)%rho
          ! end do

          call get_viscosity
          call get_thermal_diffusivity
          
          ! Build mid-density
          fs%rho=0.5_WP*(sc(1)%rho+sc(1)%rhoold)
          wt_vel%time_in=parallel_time()

          ! Compute rate-of-change of density accounting for particles
          ! CHECK THIS dRHOdt
          dRHOdt=(sc(1)%RHO-sc(1)%RHOold)/time%dtmid-srcSClp(:,:,:,ind_CO2)/time%dtmid

          ! Build mid-time velocity and momentum
          fs%U=0.5_WP*(fs%U+fs%Uold); fs%rhoU=0.5_WP*(fs%rhoU+fs%rhoUold)
          fs%V=0.5_WP*(fs%V+fs%Vold); fs%rhoV=0.5_WP*(fs%rhoV+fs%rhoVold)
          fs%W=0.5_WP*(fs%W+fs%Wold); fs%rhoW=0.5_WP*(fs%rhoW+fs%rhoWold)

          ! Explicit calculation of drho*u/dt from NS
          call fs%get_dmomdt(resU,resV,resW)

          ! Add momentum source terms
          call fs%addsrc_gravity(resU,resV,resW)

          ! Assemble explicit residual
          resU=time%dtmid*resU-(2.0_WP*fs%rhoU-2.0_WP*fs%rhoUold)
          resV=time%dtmid*resV-(2.0_WP*fs%rhoV-2.0_WP*fs%rhoVold)
          resW=time%dtmid*resW-(2.0_WP*fs%rhoW-2.0_WP*fs%rhoWold)

          ! Add momentum source term from lpt
          add_lpt_src: block
            integer :: i,j,k
            do k=fs%cfg%kmin_,fs%cfg%kmax_
               do j=fs%cfg%jmin_,fs%cfg%jmax_
                  do i=fs%cfg%imin_,fs%cfg%imax_
                     resU(i,j,k)=resU(i,j,k)+sum(fs%itpr_x(:,i,j,k)*srcUlp(i-1:i,j,k))
                     resV(i,j,k)=resV(i,j,k)+sum(fs%itpr_y(:,i,j,k)*srcVlp(i,j-1:j,k))
                     resW(i,j,k)=resW(i,j,k)+sum(fs%itpr_z(:,i,j,k)*srcWlp(i,j,k-1:k))
                  end do
               end do
            end do
          end block add_lpt_src
    
          ! Form implicit residuals
          call fs%solve_implicit(time%dtmid,resU,resV,resW)
    
          ! Apply these residuals
          fs%U=2.0_WP*fs%U-fs%Uold+resU
          fs%V=2.0_WP*fs%V-fs%Vold+resV
          fs%W=2.0_WP*fs%W-fs%Wold+resW
    
          ! Apply other boundary conditions and update momentum
          call fs%apply_bcond(time%tmid,time%dtmid)
          call fs%rho_multiply()
          call fs%apply_bcond(time%tmid,time%dtmid)

          ! Reset Dirichlet BCs
          dirichlet_velocity: block
            use lowmach_class, only: bcond
            type(bcond), pointer :: mybc
            integer :: n,i,j,k
            call fs%get_bcond('inflow',mybc)
            do n=1,mybc%itr%no_
               i=mybc%itr%map(1,n); j=mybc%itr%map(2,n); k=mybc%itr%map(3,n)
               fs%rhoU(i,j,k)=fs%rho(i,j,k)*inlet_velocity
               fs%U(i,j,k)   =inlet_velocity
            end do
          end block dirichlet_velocity

          wt_vel%time=wt_vel%time+parallel_time()-wt_vel%time_in

          ! Solve Poisson equation
          wt_pres%time_in=parallel_time()
          call fs%correct_mfr(drhodt=dRHOdt)
          call fs%get_div(drhodt=dRHOdt)
          fs%psolv%rhs=-fs%cfg%vol*fs%div/time%dtmid
          fs%psolv%sol=0.0_WP
          call fs%psolv%solve()
          call fs%shift_p(fs%psolv%sol)

          ! Correct momentum and rebuild velocity
          call fs%get_pgrad(fs%psolv%sol,resU,resV,resW)
          fs%P=fs%P+fs%psolv%sol
          fs%rhoU=fs%rhoU-time%dtmid*resU
          fs%rhoV=fs%rhoV-time%dtmid*resV
          fs%rhoW=fs%rhoW-time%dtmid*resW
          call fs%rho_divide
          wt_pres%time=wt_pres%time+parallel_time()-wt_pres%time_in

          ! Increment sub-iteration counter
          time%it=time%it+1

       end do

       ! Recompute interpolated velocity and divergence
       wt_vel%time_in=parallel_time()
       call fs%interp_vel(Ui,Vi,Wi)
       call fs%get_div(drhodt=dRHOdt)
       wt_vel%time=wt_vel%time+parallel_time()-wt_vel%time_in

       ! Output to ensight
       if (ens_evt%occurs()) then
          update_pmesh: block
            integer :: i
            call lp%update_partmesh(pmesh)
            do i=1,lp%np_
               pmesh%var(1,i)=lp%p(i)%d
               pmesh%var(2,i)=lp%p(i)%Mc
               pmesh%vec(:,1,i)=lp%p(i)%vel
               pmesh%vec(:,2,i)=lp%p(i)%angVel
               pmesh%vec(:,3,i)=lp%p(i)%Acol
            end do
          end block update_pmesh
          call ens_out%write_data(time%t)
       end if

       ! Perform and output monitoring
       call fs%get_max()
       call lp%get_max()
       do ii=1,nscalar
          call sc(ii)%get_max()
          call sc(ii)%get_int()
       end do
       call mfile%write()
       call cflfile%write()
       call lptfile%write()
       call adsfile%write()
       call scfile%write()

       ! ! Specialized post-processing
       ! if (ppevt%occurs()) call postproc_stat()

       ! Monitor timing
       wt_total%time=parallel_time()-wt_total%time_in
       wt_vel%percent=wt_vel%time/wt_total%time*100.0_WP
       wt_pres%percent=wt_pres%time/wt_total%time*100.0_WP
       wt_lpt%percent=wt_lpt%time/wt_total%time*100.0_WP
       wt_sc%percent=wt_sc%time/wt_total%time*100.0_WP
       wt_rest%time=wt_total%time-wt_vel%time-wt_pres%time-wt_lpt%time-wt_sc%time
       wt_rest%percent=wt_rest%time/wt_total%time*100.0_WP
       call tfile%write()
       wt_total%time=0.0_WP; wt_total%percent=0.0_WP
       wt_vel%time=0.0_WP;   wt_vel%percent=0.0_WP
       wt_pres%time=0.0_WP;  wt_pres%percent=0.0_WP
       wt_lpt%time=0.0_WP;   wt_lpt%percent=0.0_WP
       wt_sc%time=0.0_WP;    wt_sc%percent=0.0_WP
       wt_rest%time=0.0_WP;  wt_rest%percent=0.0_WP

    end do

  end subroutine simulation_run


  !> Finalize the NGA2 simulation
  subroutine simulation_final
    implicit none

    ! Get rid of all objects - need destructors
    ! monitor
    ! ensight
    ! bcond
    ! timetracker

    ! Deallocate work arrays
    deallocate(resU,resV,resW,srcUlp,srcVlp,srcWlp,Ui,Vi,Wi,dRHOdt,rhof)

  end subroutine simulation_final

end module simulation


<|MERGE_RESOLUTION|>--- conflicted
+++ resolved
@@ -14,16 +14,11 @@
   use monitor_class,     only: monitor
   implicit none
   private
-<<<<<<< HEAD
-
-  !> Get an LPT solver, a lowmach solver, and corresponding time tracker
+
+  !> Get a scalar solver, an LPT solver, a lowmach solver, and corresponding time tracker, plus a couple of linear solvers
   type(vdscalar), dimension(2), public :: sc
-=======
-  
-  !> Get an LPT solver, a lowmach solver, and corresponding time tracker, plus a couple of linear solvers
   type(hypre_uns),   public :: ps
   type(hypre_str),   public :: vs
->>>>>>> 34608c81
   type(lowmach),     public :: fs
   type(lpt),         public :: lp
   type(timetracker), public :: time
@@ -34,20 +29,15 @@
   type(event)    :: ens_evt
   
   !> Simulation monitor file
-<<<<<<< HEAD
   type(monitor) :: mfile,cflfile,lptfile,tfile,adsfile,scfile
 
-=======
-  type(monitor) :: mfile,cflfile,lptfile,tfile
-  
->>>>>>> 34608c81
+
   public :: simulation_init,simulation_run,simulation_final
   
   !> Work arrays and fluid properties
   real(WP), dimension(:,:,:), allocatable :: resU,resV,resW,resSC
   real(WP), dimension(:,:,:), allocatable :: Ui,Vi,Wi,rhof,dRHOdt
   real(WP), dimension(:,:,:), allocatable :: srcUlp,srcVlp,srcWlp
-<<<<<<< HEAD
   real(WP), dimension(:,:,:,:), allocatable :: srcSClp
   real(WP) :: visc,rho,diffusivity,inlet_velocity
 
@@ -65,10 +55,6 @@
   real(WP) :: Pthermo
   real(WP) :: mean
 
-=======
-  real(WP) :: visc,rho,inlet_velocity
-  
->>>>>>> 34608c81
   !> Wallclock time for monitoring
   type :: timer
     real(WP) :: time_in
@@ -258,14 +244,9 @@
       ! Define boundary conditions
       call fs%add_bcond(name= 'inflow',type=dirichlet      ,locator=left_of_domain ,face='x',dir=-1,canCorrect=.false.)
       call fs%add_bcond(name='outflow',type=clipped_neumann,locator=right_of_domain,face='x',dir=+1,canCorrect=.true. )
-<<<<<<< HEAD
 
       ! ! Assign constant density
       ! call param_read('Density',rho); fs%rho=rho
-=======
-      ! Assign constant density
-      call param_read('Density',rho); fs%rho=rho
->>>>>>> 34608c81
       ! Assign constant viscosity
       call param_read('Dynamic viscosity',visc); fs%visc=visc
       ! Assign acceleration of gravity
@@ -636,11 +617,8 @@
     use mathtools, only: twoPi
     use parallel, only: parallel_time
     implicit none
-<<<<<<< HEAD
     integer :: ii
-=======
     real(WP) :: cfl
->>>>>>> 34608c81
 
     ! Perform time integration
     do while (.not.time%done())
