!> Various definitions and tools for running an NGA2 simulation
module simulation
  use precision,         only: WP
  use geometry,          only: cfg
  use lpt_class,         only: lpt
  use ddadi_class,       only: ddadi
  use hypre_str_class,   only: hypre_str
  use lowmach_class,     only: lowmach
  use sgsmodel_class,    only: sgsmodel
  use timetracker_class, only: timetracker
  use ensight_class,     only: ensight
  use partmesh_class,    only: partmesh
  use event_class,       only: event
  use monitor_class,     only: monitor
  implicit none
  private
  
  !> Get an LPT solver, a lowmach solver, and corresponding time tracker, plus a couple of linear solvers
  type(hypre_str),   public :: ps
  type(ddadi),       public :: vs
  type(lowmach),     public :: fs
  type(lpt),         public :: lp
  type(sgsmodel),    public :: sgs
  type(timetracker), public :: time
  
  !> Ensight postprocessing
  type(partmesh) :: pmesh
  type(ensight)  :: ens_out
  type(event)    :: ens_evt
  
  !> Simulation monitor file
  type(monitor) :: mfile,cflfile,lptfile,tfile
  
  public :: simulation_init,simulation_run,simulation_final
  
  !> Work arrays and fluid properties
  real(WP), dimension(:,:,:,:), allocatable :: SR
  real(WP), dimension(:,:,:), allocatable :: resU,resV,resW
  real(WP), dimension(:,:,:), allocatable :: Ui,Vi,Wi,rho0,dRHOdt
  real(WP), dimension(:,:,:), allocatable :: srcUlp,srcVlp,srcWlp
  real(WP), dimension(:,:,:), allocatable :: tmp1,tmp2,tmp3
  real(WP) :: visc,rho,xfront,ufront

  !> Max timestep size for LPT
  real(WP) :: lp_dt,lp_dt_max
  
  !> Wallclock time for monitoring
  type :: timer
    real(WP) :: time_in
    real(WP) :: time
    real(WP) :: percent
  end type timer
  type(timer) :: wt_total,wt_vel,wt_pres,wt_lpt,wt_sgs,wt_rest

contains

   !> Function that localizes the top (y+) of the domain
   function top_of_domain(pg,i,j,k) result(isIn)
     use pgrid_class, only: pgrid
     implicit none
     class(pgrid), intent(in) :: pg
     integer, intent(in) :: i,j,k
     logical :: isIn
     isIn=.false.
     if (j.eq.pg%jmax+1) isIn=.true.
   end function top_of_domain


   !> Determine front position and velocity from max particle position
   subroutine get_front(dt)
   use mpi_f08
   use parallel, only: MPI_REAL_WP
   implicit none
   real(WP), intent(in), optional :: dt
   real(WP) :: my_xfront,xfront_old
   integer :: i,ierr
   if (present(dt)) xfront_old=xfront
   my_xfront=0.0_WP
   do i=1,lp%np_
      my_xfront=max(my_xfront,lp%p(i)%pos(1))
   end do
   call MPI_ALLREDUCE(my_xfront,xfront,1,MPI_REAL_WP,MPI_MAX,lp%cfg%comm,ierr)
   if (present(dt)) then
      ufront=(xfront-xfront_old)/dt
   else
      ufront=0.0_WP
   end if
 end subroutine get_front


  !> Initialization of problem solver
  subroutine simulation_init
    use param, only: param_read
    implicit none


    ! Initialize time tracker with 1 subiterations
    initialize_timetracker: block
      time=timetracker(amRoot=cfg%amRoot)
      call param_read('Max timestep size',time%dtmax)
      call param_read('Max time',time%tmax)
      call param_read('Max cfl number',time%cflmax)
      time%dt=time%dtmax
      time%itmax=2
    end block initialize_timetracker


    ! Initialize timers
    initialize_timers: block
      wt_total%time=0.0_WP; wt_total%percent=0.0_WP
      wt_vel%time=0.0_WP;   wt_vel%percent=0.0_WP
      wt_pres%time=0.0_WP;  wt_pres%percent=0.0_WP
      wt_lpt%time=0.0_WP;   wt_lpt%percent=0.0_WP
      wt_sgs%time=0.0_WP;   wt_sgs%percent=0.0_WP
      wt_rest%time=0.0_WP;  wt_rest%percent=0.0_WP
    end block initialize_timers


    ! Create a low Mach flow solver with bconds
    create_flow_solver: block
      use hypre_str_class, only: pcg_pfmg
      use lowmach_class,   only: slip
      ! Create flow solver
      fs=lowmach(cfg=cfg,name='Variable density low Mach NS')
      ! Define boundary conditions
      call fs%add_bcond(name='top',type=slip,locator=top_of_domain,face='y',dir=+1,canCorrect=.true. )
      ! Assign constant density
      call param_read('Density',rho); fs%rho=rho
      ! Assign constant viscosity
      call param_read('Dynamic viscosity',visc); fs%visc=visc
      ! Assign acceleration of gravity
      call param_read('Gravity',fs%gravity)
      ! Configure pressure solver
      ps=hypre_str(cfg=cfg,name='Pressure',method=pcg_pfmg,nst=7)
      call param_read('Pressure iteration',ps%maxit)
      call param_read('Pressure tolerance',ps%rcvg)
      ! Configure implicit velocity solver
      vs=ddadi(cfg=cfg,name='Velocity',nst=7)
      ! Setup the solver
      call fs%setup(pressure_solver=ps,implicit_solver=vs)
    end block create_flow_solver


    ! Allocate work arrays
    allocate_work_arrays: block
      allocate(SR      (1:6,cfg%imino_:cfg%imaxo_,cfg%jmino_:cfg%jmaxo_,cfg%kmino_:cfg%kmaxo_)) 
      allocate(dRHOdt  (cfg%imino_:cfg%imaxo_,cfg%jmino_:cfg%jmaxo_,cfg%kmino_:cfg%kmaxo_))
      allocate(resU    (cfg%imino_:cfg%imaxo_,cfg%jmino_:cfg%jmaxo_,cfg%kmino_:cfg%kmaxo_))
      allocate(resV    (cfg%imino_:cfg%imaxo_,cfg%jmino_:cfg%jmaxo_,cfg%kmino_:cfg%kmaxo_))
      allocate(resW    (cfg%imino_:cfg%imaxo_,cfg%jmino_:cfg%jmaxo_,cfg%kmino_:cfg%kmaxo_))
      allocate(srcUlp  (cfg%imino_:cfg%imaxo_,cfg%jmino_:cfg%jmaxo_,cfg%kmino_:cfg%kmaxo_))
      allocate(srcVlp  (cfg%imino_:cfg%imaxo_,cfg%jmino_:cfg%jmaxo_,cfg%kmino_:cfg%kmaxo_))
      allocate(srcWlp  (cfg%imino_:cfg%imaxo_,cfg%jmino_:cfg%jmaxo_,cfg%kmino_:cfg%kmaxo_))
      allocate(Ui      (cfg%imino_:cfg%imaxo_,cfg%jmino_:cfg%jmaxo_,cfg%kmino_:cfg%kmaxo_))
      allocate(Vi      (cfg%imino_:cfg%imaxo_,cfg%jmino_:cfg%jmaxo_,cfg%kmino_:cfg%kmaxo_))
      allocate(Wi      (cfg%imino_:cfg%imaxo_,cfg%jmino_:cfg%jmaxo_,cfg%kmino_:cfg%kmaxo_))
      allocate(rho0    (cfg%imino_:cfg%imaxo_,cfg%jmino_:cfg%jmaxo_,cfg%kmino_:cfg%kmaxo_))
      allocate(tmp1    (cfg%imino_:cfg%imaxo_,cfg%jmino_:cfg%jmaxo_,cfg%kmino_:cfg%kmaxo_))
      allocate(tmp2    (cfg%imino_:cfg%imaxo_,cfg%jmino_:cfg%jmaxo_,cfg%kmino_:cfg%kmaxo_))
      allocate(tmp3    (cfg%imino_:cfg%imaxo_,cfg%jmino_:cfg%jmaxo_,cfg%kmino_:cfg%kmaxo_))
    end block allocate_work_arrays


    ! Initialize our LPT solver
    initialize_lpt: block
      use random, only: random_uniform
      use mathtools, only: Pi
      real(WP) :: dp,Wbed,VFavg,Volp
      integer :: i,j,np,ierr
      logical :: overlap
      ! Create solver
      lp=lpt(cfg=cfg,name='LPT')
      ! Get particle density from the input
      call param_read('Particle density',lp%rho)
      ! Get particle diameter from the input
      call param_read('Particle diameter',dp)
      ! Set filter scale to 3.5*dx
      lp%filter_width=3.5_WP*cfg%min_meshsize
      ! Maximum timestep size used for particles
      call param_read('Particle timestep size',lp_dt_max,default=huge(1.0_WP))
      lp_dt=lp_dt_max

      ! Root process initializes particles uniformly
      call param_read('Bed width',Wbed)
      call param_read('Particle volume fraction',VFavg)
      if (lp%cfg%amRoot) then
         ! Particle volume
         Volp = Pi/6.0_WP*dp**3
         ! Get number of particles
         np = Wbed*lp%cfg%yL*lp%cfg%zL*VFavg/Volp
         call lp%resize(np)
         ! Distribute particles
         do i=1,np
            ! Set the diameter
            lp%p(i)%d=dp
            ! Give position (avoid overlap)
            overlap=.true.
            do while(overlap)
               lp%p(i)%pos=[random_uniform(0.5_WP*dp,Wbed),&
<<<<<<< HEAD
                    &       random_uniform(lp%cfg%y(lp%cfg%jmin)+0.5_WP*dp,lp%cfg%y(lp%cfg%jmax+1)-0.5_WP*dp),&
                    &       random_uniform(lp%cfg%z(lp%cfg%kmin),lp%cfg%z(lp%cfg%kmax+1))]
=======
               &            random_uniform(lp%cfg%y(lp%cfg%jmin)+0.5_WP*dp,lp%cfg%y(lp%cfg%jmax+1)-0.5_WP*dp),&
               &            random_uniform(lp%cfg%z(lp%cfg%kmin),lp%cfg%z(lp%cfg%kmax+1))]
>>>>>>> 2e77d31e
               if (lp%cfg%nz.eq.1) lp%p(i)%pos(3)=lp%cfg%zm(lp%cfg%kmin_)
               overlap=.false.
               check: do j=1,i-1
                  if (sqrt(sum((lp%p(i)%pos-lp%p(j)%pos)**2)).lt.0.5_WP*(lp%p(i)%d+lp%p(j)%d)) then
                     overlap=.true.
                     exit check
                  end if
               end do check
            end do
            !print *, real(i,WP)/real(np,WP)*100.0_WP,'%'
            ! Give id
            lp%p(i)%id=int(i,8)
            ! Give zero velocity
            lp%p(i)%vel=0.0_WP
            ! Give zero collision force
            lp%p(i)%Acol=0.0_WP
            lp%p(i)%Tcol=0.0_WP
            ! Give zero dt
            lp%p(i)%dt=0.0_WP
            ! Locate the particle on the mesh
            lp%p(i)%ind=lp%cfg%get_ijk_global(lp%p(i)%pos,[lp%cfg%imin,lp%cfg%jmin,lp%cfg%kmin])
            ! Activate the particle
            lp%p(i)%flag=0
         end do
      end if
      call lp%sync()

      ! Get initial particle volume fraction
      call lp%update_VF()
      ! Set collision timescale
      call param_read('Collision timescale',lp%tau_col,default=15.0_WP*time%dt)
      ! Set coefficient of restitution
      call param_read('Coefficient of restitution',lp%e_n)
      call param_read('Wall restitution',lp%e_w,default=lp%e_n)
      call param_read('Friction coefficient',lp%mu_f,default=0.0_WP)
      ! Set gravity
      call param_read('Gravity',lp%gravity)
      if (lp%cfg%amRoot) then
         print*,"===== Particle Setup Description ====="
         print*,'Number of particles', np
         print*,'Mean volume fraction',VFavg
      end if
      ! Compute initial front position and velocity
      call get_front()
    end block initialize_lpt


    ! Create partmesh object for Lagrangian particle output
    create_pmesh: block
      integer :: i
      pmesh=partmesh(nvar=1,nvec=1,name='lpt')
      pmesh%varname(1)='diameter'
      pmesh%vecname(1)='velocity'
      call lp%update_partmesh(pmesh)
      do i=1,lp%np_
         pmesh%var(1,i)=lp%p(i)%d
         pmesh%vec(:,1,i)=lp%p(i)%vel
      end do
    end block create_pmesh


    ! Initialize our velocity field
    initialize_velocity: block
      ! Zero initial field
      fs%U=0.0_WP; fs%V=0.0_WP; fs%W=0.0_WP
      ! Set density from particle volume fraction and store initial density
      fs%rho=rho*(1.0_WP-lp%VF)
      rho0=rho
      ! Form momentum
      call fs%rho_multiply
      ! Apply all other boundary conditions
      call fs%apply_bcond(time%t,time%dt)
      call fs%interp_vel(Ui,Vi,Wi)
      call fs%get_div(drhodt=dRHOdt)
      ! Compute MFR through all boundary conditions
      call fs%get_mfr()
    end block initialize_velocity


    ! Create an LES model
    create_sgs: block
      sgs=sgsmodel(cfg=fs%cfg,umask=fs%umask,vmask=fs%vmask,wmask=fs%wmask)
    end block create_sgs

    
    ! Add Ensight output
    create_ensight: block
      ! Create Ensight output from cfg
      ens_out=ensight(cfg=cfg,name='turbidity')
      ! Create event for Ensight output
      ens_evt=event(time=time,name='Ensight output')
      call param_read('Ensight output period',ens_evt%tper)
      ! Add variables to output
      call ens_out%add_particle('particles',pmesh)
      call ens_out%add_vector('velocity',Ui,Vi,Wi)
      call ens_out%add_scalar('epsp',lp%VF)
      call ens_out%add_scalar('PTKE',lp%ptke)
      call ens_out%add_scalar('pressure',fs%P)
      call ens_out%add_scalar('visc_sgs',sgs%visc)
      ! Output to ensight
      if (ens_evt%occurs()) call ens_out%write_data(time%t)
    end block create_ensight

    
    ! Create monitor filea
    create_monitor: block
      ! Prepare some info about fields
      real(WP) :: cfl
      call lp%get_cfl(time%dt,cflc=time%cfl)
      call fs%get_cfl(time%dt,cfl,cfl); time%cfl=max(time%cfl,cfl)
      call fs%get_max()
      call lp%get_max()
      ! Create simulation monitor
      mfile=monitor(fs%cfg%amRoot,'simulation')
      call mfile%add_column(time%n,'Timestep number')
      call mfile%add_column(time%t,'Time')
      call mfile%add_column(time%dt,'Timestep size')
      call mfile%add_column(time%cfl,'Maximum CFL')
      call mfile%add_column(fs%Umax,'Umax')
      call mfile%add_column(fs%Vmax,'Vmax')
      call mfile%add_column(fs%Wmax,'Wmax')
      call mfile%add_column(fs%Pmax,'Pmax')
      call mfile%add_column(fs%divmax,'Maximum divergence')
      call mfile%add_column(fs%psolv%it,'Pressure iteration')
      call mfile%add_column(fs%psolv%rerr,'Pressure error')
      call mfile%write()
      ! Create CFL monitor
      cflfile=monitor(fs%cfg%amRoot,'cfl')
      call cflfile%add_column(time%n,'Timestep number')
      call cflfile%add_column(time%t,'Time')
      call cflfile%add_column(fs%CFLc_x,'Convective xCFL')
      call cflfile%add_column(fs%CFLc_y,'Convective yCFL')
      call cflfile%add_column(fs%CFLc_z,'Convective zCFL')
      call cflfile%add_column(fs%CFLv_x,'Viscous xCFL')
      call cflfile%add_column(fs%CFLv_y,'Viscous yCFL')
      call cflfile%add_column(fs%CFLv_z,'Viscous zCFL')
      call cflfile%add_column(lp%CFL_col,'Collision CFL')
      call cflfile%write()
      ! Create LPT monitor
      lptfile=monitor(amroot=lp%cfg%amRoot,name='lpt')
      call lptfile%add_column(time%n,'Timestep number')
      call lptfile%add_column(time%t,'Time')
      call lptfile%add_column(lp_dt,'Particle dt')
      call lptfile%add_column(lp%VFmean,'VFp mean')
      call lptfile%add_column(lp%VFmax,'VFp max')
      call lptfile%add_column(xfront,'Xfront')
      call lptfile%add_column(ufront,'Ufront')
      call lptfile%add_column(lp%np,'Particle number')
      call lptfile%add_column(lp%Umin,'Particle Umin')
      call lptfile%add_column(lp%Umax,'Particle Umax')
      call lptfile%add_column(lp%Vmin,'Particle Vmin')
      call lptfile%add_column(lp%Vmax,'Particle Vmax')
      call lptfile%add_column(lp%Wmin,'Particle Wmin')
      call lptfile%add_column(lp%Wmax,'Particle Wmax')
      call lptfile%write()
      ! Create timing monitor
      tfile=monitor(amroot=fs%cfg%amRoot,name='timing')
      call tfile%add_column(time%n,'Timestep number')
      call tfile%add_column(time%t,'Time')
      call tfile%add_column(wt_total%time,'Total [s]')
      call tfile%add_column(wt_vel%time,'Velocity [s]')
      call tfile%add_column(wt_vel%percent,'Velocity [%]')
      call tfile%add_column(wt_pres%time,'Pressure [s]')
      call tfile%add_column(wt_pres%percent,'Pressure [%]')
      call tfile%add_column(wt_lpt%time,'LPT [s]')
      call tfile%add_column(wt_lpt%percent,'LPT [%]')
      call tfile%add_column(wt_sgs%time,'SGS [s]')
      call tfile%add_column(wt_sgs%percent,'SGS [%]')
      call tfile%add_column(wt_rest%time,'Rest [s]')
      call tfile%add_column(wt_rest%percent,'Rest [%]')
      call tfile%write()
    end block create_monitor
    
  end subroutine simulation_init


  !> Perform an NGA2 simulation
  subroutine simulation_run
    use mathtools, only: twoPi
    use parallel, only: parallel_time
    implicit none
    real(WP) :: cfl

    ! Perform time integration
    do while (.not.time%done())

       ! Initial wallclock time
       wt_total%time_in=parallel_time()

       ! Increment time
       call lp%get_cfl(time%dt,cflc=time%cfl)
       call fs%get_cfl(time%dt,cfl); time%cfl=max(time%cfl,cfl)
       call time%adjust_dt()
       call time%increment()

       ! Remember old density, velocity, and momentum
       fs%rhoold=fs%rho
       fs%Uold=fs%U; fs%rhoUold=fs%rhoU
       fs%Vold=fs%V; fs%rhoVold=fs%rhoV
       fs%Wold=fs%W; fs%rhoWold=fs%rhoW

       wt_lpt%time_in=parallel_time()
       ! Particle update
       lpt: block
         real(WP) :: dt_done,mydt
         ! Get fluid stress
         call fs%get_div_stress(resU,resV,resW)
         ! Get vorticity
         call fs%get_vorticity(SR(1:3,:,:,:))
         ! Zero-out LPT source terms
         srcUlp=0.0_WP; srcVlp=0.0_WP; srcWlp=0.0_WP
         ! Sub-iteratore
         call lp%get_cfl(lp_dt,cflc=cfl,cfl=cfl)
         if (cfl.gt.0.0_WP) lp_dt=min(lp_dt*time%cflmax/cfl,lp_dt_max)
         dt_done=0.0_WP
         do while (dt_done.lt.time%dtmid)
            ! Decide the timestep size
            mydt=min(lp_dt,time%dtmid-dt_done)
            ! Collide and advance particles
            call lp%collide(dt=mydt)
            call lp%advance(dt=mydt,U=fs%U,V=fs%V,W=fs%W,rho=rho0,visc=fs%visc,stress_x=resU,stress_y=resV,stress_z=resW,&
                 vortx=SR(1,:,:,:),vorty=SR(2,:,:,:),vortz=SR(3,:,:,:),srcU=tmp1,srcV=tmp2,srcW=tmp3)
            srcUlp=srcUlp+tmp1
            srcVlp=srcVlp+tmp2
            srcWlp=srcWlp+tmp3
            ! Increment
            dt_done=dt_done+mydt
         end do
         ! Compute PTKE and store source terms
         call lp%get_ptke(dt=time%dtmid,Ui=Ui,Vi=Vi,Wi=Wi,visc=fs%visc,rho=rho0,srcU=tmp1,srcV=tmp2,srcW=tmp3)
         srcUlp=srcUlp+tmp1
         srcVlp=srcVlp+tmp2
         srcWlp=srcWlp+tmp3
         ! Update density based on particle volume fraction
         fs%rho=rho*(1.0_WP-lp%VF)
         dRHOdt=(fs%RHO-fs%RHOold)/time%dtmid
       end block lpt
       wt_lpt%time=wt_lpt%time+parallel_time()-wt_lpt%time_in

       ! Turbulence modeling
       wt_sgs%time_in=parallel_time()
       sgs_modeling: block
         use sgsmodel_class, only: dynamic_smag
         call fs%get_strainrate(SR)
         call sgs%get_visc(type=dynamic_smag,dt=time%dtold,rho=rho0,Ui=Ui,Vi=Vi,Wi=Wi,SR=SR)
         fs%visc=visc+sgs%visc
       end block sgs_modeling
       wt_sgs%time=wt_sgs%time+parallel_time()-wt_sgs%time_in

       ! Perform sub-iterations
       do while (time%it.le.time%itmax)

          wt_vel%time_in=parallel_time()

          ! Build mid-time velocity and momentum
          fs%U=0.5_WP*(fs%U+fs%Uold); fs%rhoU=0.5_WP*(fs%rhoU+fs%rhoUold)
          fs%V=0.5_WP*(fs%V+fs%Vold); fs%rhoV=0.5_WP*(fs%rhoV+fs%rhoVold)
          fs%W=0.5_WP*(fs%W+fs%Wold); fs%rhoW=0.5_WP*(fs%rhoW+fs%rhoWold)

          ! Explicit calculation of drho*u/dt from NS
          call fs%get_dmomdt(resU,resV,resW)

          ! Add momentum source terms
          call fs%addsrc_gravity(resU,resV,resW)

          ! Assemble explicit residual
          resU=time%dtmid*resU-(2.0_WP*fs%rhoU-2.0_WP*fs%rhoUold)
          resV=time%dtmid*resV-(2.0_WP*fs%rhoV-2.0_WP*fs%rhoVold)
          resW=time%dtmid*resW-(2.0_WP*fs%rhoW-2.0_WP*fs%rhoWold)

          ! Add momentum source term from lpt
          add_lpt_src: block
            integer :: i,j,k
            do k=fs%cfg%kmin_,fs%cfg%kmax_
               do j=fs%cfg%jmin_,fs%cfg%jmax_
                  do i=fs%cfg%imin_,fs%cfg%imax_
                     if (fs%umask(i,j,k).eq.0) resU(i,j,k)=resU(i,j,k)+sum(fs%itpr_x(:,i,j,k)*srcUlp(i-1:i,j,k))
                     if (fs%vmask(i,j,k).eq.0) resV(i,j,k)=resV(i,j,k)+sum(fs%itpr_y(:,i,j,k)*srcVlp(i,j-1:j,k))
                     if (fs%wmask(i,j,k).eq.0) resW(i,j,k)=resW(i,j,k)+sum(fs%itpr_z(:,i,j,k)*srcWlp(i,j,k-1:k))
                  end do
               end do
            end do
          end block add_lpt_src

          ! Form implicit residuals
          call fs%solve_implicit(time%dtmid,resU,resV,resW)

          ! Apply these residuals
          fs%U=2.0_WP*fs%U-fs%Uold+resU
          fs%V=2.0_WP*fs%V-fs%Vold+resV
          fs%W=2.0_WP*fs%W-fs%Wold+resW
          
          ! Apply other boundary conditions and update momentum
          call fs%apply_bcond(time%tmid,time%dtmid)
          call fs%rho_multiply()
          call fs%apply_bcond(time%tmid,time%dtmid)

          wt_vel%time=wt_vel%time+parallel_time()-wt_vel%time_in

          ! Solve Poisson equation
          wt_pres%time_in=parallel_time()
          call fs%correct_mfr(drhodt=dRHOdt)
          call fs%get_div(drhodt=dRHOdt)
          fs%psolv%rhs=-fs%cfg%vol*fs%div/time%dtmid
          fs%psolv%sol=0.0_WP
          call fs%psolv%solve()
          call fs%shift_p(fs%psolv%sol)

          ! Correct momentum and rebuild velocity
          call fs%get_pgrad(fs%psolv%sol,resU,resV,resW)
          fs%P=fs%P+fs%psolv%sol
          fs%rhoU=fs%rhoU-time%dtmid*resU
          fs%rhoV=fs%rhoV-time%dtmid*resV
          fs%rhoW=fs%rhoW-time%dtmid*resW
          call fs%rho_divide
          wt_pres%time=wt_pres%time+parallel_time()-wt_pres%time_in

          ! Increment sub-iteration counter
          time%it=time%it+1

       end do

       ! Recompute interpolated velocity and divergence
       wt_vel%time_in=parallel_time()
       call fs%interp_vel(Ui,Vi,Wi)
       call fs%get_div(drhodt=dRHOdt)
       wt_vel%time=wt_vel%time+parallel_time()-wt_vel%time_in

       ! Output to ensight
       if (ens_evt%occurs()) then
          update_pmesh: block
            integer :: i
            call lp%update_partmesh(pmesh)
            do i=1,lp%np_
               pmesh%var(1,i)=lp%p(i)%d
               pmesh%vec(:,1,i)=lp%p(i)%vel
            end do
          end block update_pmesh
          call ens_out%write_data(time%t)
       end if

       ! Perform and output monitoring
       call get_front(time%dt)
       call fs%get_max()
       call lp%get_max()
       call mfile%write()
       call cflfile%write()
       call lptfile%write()

       ! Monitor timing
       wt_total%time=parallel_time()-wt_total%time_in
       wt_vel%percent=wt_vel%time/wt_total%time*100.0_WP
       wt_pres%percent=wt_pres%time/wt_total%time*100.0_WP
       wt_lpt%percent=wt_lpt%time/wt_total%time*100.0_WP
       wt_sgs%percent=wt_sgs%time/wt_total%time*100.0_WP
       wt_rest%time=wt_total%time-wt_vel%time-wt_pres%time-wt_lpt%time-wt_sgs%time
       wt_rest%percent=wt_rest%time/wt_total%time*100.0_WP
       call tfile%write()
       wt_total%time=0.0_WP; wt_total%percent=0.0_WP
       wt_vel%time=0.0_WP;   wt_vel%percent=0.0_WP
       wt_pres%time=0.0_WP;  wt_pres%percent=0.0_WP
       wt_lpt%time=0.0_WP;   wt_lpt%percent=0.0_WP
       wt_sgs%time=0.0_WP;   wt_sgs%percent=0.0_WP
       wt_rest%time=0.0_WP;  wt_rest%percent=0.0_WP

    end do

  end subroutine simulation_run


  !> Finalize the NGA2 simulation
  subroutine simulation_final
    implicit none

    ! Get rid of all objects - need destructors
    ! monitor
    ! ensight
    ! bcond
    ! timetracker

    ! Deallocate work arrays
    deallocate(resU,resV,resW,srcUlp,srcVlp,srcWlp,Ui,Vi,Wi,dRHOdt,SR,tmp1,tmp2,tmp3)

  end subroutine simulation_final

end module simulation<|MERGE_RESOLUTION|>--- conflicted
+++ resolved
@@ -197,13 +197,8 @@
             overlap=.true.
             do while(overlap)
                lp%p(i)%pos=[random_uniform(0.5_WP*dp,Wbed),&
-<<<<<<< HEAD
                     &       random_uniform(lp%cfg%y(lp%cfg%jmin)+0.5_WP*dp,lp%cfg%y(lp%cfg%jmax+1)-0.5_WP*dp),&
                     &       random_uniform(lp%cfg%z(lp%cfg%kmin),lp%cfg%z(lp%cfg%kmax+1))]
-=======
-               &            random_uniform(lp%cfg%y(lp%cfg%jmin)+0.5_WP*dp,lp%cfg%y(lp%cfg%jmax+1)-0.5_WP*dp),&
-               &            random_uniform(lp%cfg%z(lp%cfg%kmin),lp%cfg%z(lp%cfg%kmax+1))]
->>>>>>> 2e77d31e
                if (lp%cfg%nz.eq.1) lp%p(i)%pos(3)=lp%cfg%zm(lp%cfg%kmin_)
                overlap=.false.
                check: do j=1,i-1
