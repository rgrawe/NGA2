--- conflicted
+++ resolved
@@ -137,10 +137,6 @@
       end if
     end subroutine postproc_vel
 
-<<<<<<< HEAD
-=======
-
->>>>>>> 2e77d31e
    !> Initialization of problem solver
    subroutine simulation_init
      use param, only: param_read
@@ -197,11 +193,8 @@
        create_flow_solver: block
          ! Create flow solver
          fs=lowmach(cfg=cfg,name='Variable density low Mach NS')
-<<<<<<< HEAD
          ! Create flow solver
          fs=lowmach(cfg=cfg,name='Variable density low Mach NS')
-=======
->>>>>>> 2e77d31e
          ! Assign constant density
          call param_read('Density',rho); fs%rho=rho
          ! Assign constant viscosity
@@ -335,7 +328,6 @@
       ! Initialize our velocity field
       initialize_velocity: block
         use param, only: param_read
-<<<<<<< HEAD
         use lowmach_class, only: bcond
         integer :: n,i,j,k
         type(bcond), pointer :: mybc
@@ -357,17 +349,6 @@
            meanW=Wbulk
         end if
 
-=======
-        ! Zero initial field
-        fs%U=0.0_WP; fs%V=0.0_WP; fs%W=0.0_WP
-        ! Initialize velocity based on specified bulk
-        call param_read('Ubulk',Ubulk)
-        call param_read('Wbulk',Wbulk,default=0.0_WP)
-        where (fs%umask.eq.0) fs%U=Ubulk
-        where (fs%wmask.eq.0) fs%W=Wbulk
-        meanU=Ubulk
-        meanW=Wbulk
->>>>>>> 2e77d31e
         ! Set density from particle volume fraction and store initial density
         fs%rho=rho*(1.0_WP-lp%VF)
         rho0=rho
@@ -650,10 +631,6 @@
           call fs%rho_multiply()
           call fs%apply_bcond(time%tmid,time%dtmid)
 
-<<<<<<< HEAD
-=======
-
->>>>>>> 2e77d31e
           ! Solve Poisson equation
           call fs%correct_mfr(drhodt=dRHOdt)
           call fs%get_div(drhodt=dRHOdt)
